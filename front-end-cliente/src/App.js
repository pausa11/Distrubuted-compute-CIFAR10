import { useEffect, useRef, useState, useCallback } from "react";

const NODES = [
  { id: "node-0", host: "34.132.166.106" },
  { id: "node-1", host: "34.121.35.52" },
  { id: "node-2", host: "34.9.209.76" },
  { id: "node-3", host: "34.53.3.174" },
  { id: "node-4", host: "34.11.238.13" },
];

const API_BASE = "https://sms-adequate-attention-intervals.trycloudflare.com";

export default function App() {
  const [selected, setSelected] = useState([NODES[0].id]);
  const [epochs, setEpochs] = useState(25);
  const [batchPerProc, setBatchPerProc] = useState(128);
  const [session, setSession] = useState(null);
  const [sessionStatus, setSessionStatus] = useState("idle");
  const [stats, setStats] = useState({});
  const [connectionStatus, setConnectionStatus] = useState("disconnected");
  const [error, setError] = useState(null);
  const [trainingProgress, setTrainingProgress] = useState({});
  const evtRef = useRef(null);

  // --- Modelo global (best.pt) ---
  const [bestModelB64, setBestModelB64] = useState(null);
  const [bestModelInfo, setBestModelInfo] = useState(null);
  const [bestLoading, setBestLoading] = useState(false);

  const toggleNode = (id) => {
    if (sessionStatus === "running") return;
    setSelected((prev) =>
      prev.includes(id) ? prev.filter((x) => x !== id) : [...prev, id]
    );
  };

  const connectSSE = useCallback(
    (sessionId) => {
      if (evtRef.current) {
        evtRef.current.close();
      }

<<<<<<< HEAD
    console.log(`Conectando SSE para sesión: ${sessionId}`);
    
    const es = new EventSource(`${API_BASE}/events/${sessionId}`);
    let reconnectAttempts = 0;
    const maxReconnectAttempts = 5;

    const handlePayload = (payload) => {
      if (!payload || typeof payload !== "object") return;
      const nodeId = payload.node_id || "all";
      // actualizar métricas visibles
      setStats((prev) => ({
        ...prev,
        [nodeId]: {
          ...(prev[nodeId] || {}),
          ...payload
        }
      }));

      // calcular progreso
      const totalEpochsNum = Number(epochs) || 1;
      const epochNum = payload.epoch !== undefined ? Number(payload.epoch) : null;
      let progressPct = 0;

      if (payload.progress !== undefined) {
        // payload.progress expected 0..1 dentro de la época actual
        if (epochNum !== null) {
          progressPct = ((epochNum - 1 + Number(payload.progress)) / totalEpochsNum) * 100;
        } else {
          progressPct = Number(payload.progress) * 100;
        }
      } else if (payload.batch !== undefined && payload.batches !== undefined) {
        // fallback usando batch/batches
        progressPct = ((Number(payload.batch) / Math.max(1, Number(payload.batches))) * 100);
        // si también hay epoch, escalamos a totalEpochs
        if (epochNum !== null) {
          progressPct = ((epochNum - 1) / totalEpochsNum) * 100 + (progressPct / totalEpochsNum);
        }
      } else if (epochNum !== null) {
        progressPct = (epochNum / totalEpochsNum) * 100;
      }

      setTrainingProgress(prev => ({
        ...prev,
        [nodeId]: {
          epoch: epochNum ?? (prev[nodeId]?.epoch ?? 0),
          totalEpochs: totalEpochsNum,
          progress: Math.min(Math.max(progressPct, 0), 100)
        }
      }));
    };
    
    es.onopen = (event) => {
      console.log("SSE conectado exitosamente");
      setConnectionStatus("connected");
      setError(null);
      reconnectAttempts = 0;
    };

    es.onmessage = (e) => {
      // mensajes sin "event:" explícito
      try {
        const payload = JSON.parse(e.data);
        handlePayload(payload);
      } catch (err) {
        console.error("Error parsing SSE data (onmessage):", err);
      }
    };

    es.addEventListener('metrics', (e) => {
      try {
        const payload = JSON.parse(e.data);
        handlePayload(payload);
      } catch (err) {
        console.error("Error parsing metrics event:", err);
      }
    });

    es.addEventListener('connected', (e) => {
      console.log("Evento SSE: connected");
      setConnectionStatus("connected");
    });

    es.addEventListener('completed', (e) => {
      console.log("Evento SSE: completed");
      setSessionStatus("completed");
      setConnectionStatus("disconnected");
      es.close();
    });

    es.addEventListener('heartbeat', (e) => {
      // mantener vivo, no hace falta procesar payload
    });

    es.onerror = (event) => {
      console.error("SSE error event:", event);
      
      if (es.readyState === EventSource.CONNECTING) {
        console.log("SSE reconnecting...");
        setConnectionStatus("reconnecting");
      } else if (es.readyState === EventSource.CLOSED) {
        console.log("SSE connection closed");
=======
      console.log(`Conectando SSE para sesión: ${sessionId}`);
      const es = new EventSource(`${API_BASE}/events/${sessionId}`);
      let reconnectAttempts = 0;
      const maxReconnectAttempts = 5;

      es.onopen = () => {
        console.log("SSE conectado exitosamente");
        setConnectionStatus("connected");
        setError(null);
        reconnectAttempts = 0;
      };

      es.onmessage = (e) => {
        try {
          const payload = JSON.parse(e.data);
          if (payload.node_id && payload.node_id !== "all") {
            setStats((prev) => ({
              ...prev,
              [payload.node_id]: payload,
            }));

            if (payload.epoch) {
              setTrainingProgress((prev) => ({
                ...prev,
                [payload.node_id]: {
                  epoch: payload.epoch,
                  totalEpochs: epochs,
                  progress: (payload.epoch / epochs) * 100,
                },
              }));
            }
          }
        } catch (err) {
          console.error("Error parsing SSE data:", err);
          setError(`Error procesando datos: ${err.message}`);
        }
      };

      es.addEventListener("connected", () => {
        console.log("Evento SSE: connected");
        setConnectionStatus("connected");
      });

      es.addEventListener("completed", () => {
        console.log("Evento SSE: completed");
        setSessionStatus("completed");
>>>>>>> 3fd74fe2
        setConnectionStatus("disconnected");
        es.close();
      });

      es.addEventListener("heartbeat", () => {});

      es.addEventListener("metrics", (e) => {
        try {
          const payload = JSON.parse(e.data);
          if (payload.node_id) {
            setStats((prev) => ({
              ...prev,
              [payload.node_id]: payload,
            }));
          }
        } catch (err) {
          console.error("Error parsing metrics event:", err);
        }
      });

      es.onerror = () => {
        console.error("SSE error event");
        if (es.readyState === EventSource.CONNECTING) {
          console.log("SSE reconnecting...");
          setConnectionStatus("reconnecting");
        } else if (es.readyState === EventSource.CLOSED) {
          console.log("SSE connection closed");
          setConnectionStatus("disconnected");

          if (sessionStatus === "running" && reconnectAttempts < maxReconnectAttempts) {
            reconnectAttempts++;
            console.log(
              `Reintentando conexión SSE (${reconnectAttempts}/${maxReconnectAttempts})...`
            );

            setTimeout(() => {
              if (sessionStatus === "running") {
                connectSSE(sessionId);
              }
            }, 2000 * reconnectAttempts);
          } else if (reconnectAttempts >= maxReconnectAttempts) {
            setError("No se pudo restablecer la conexión con el servidor. Recarga la página.");
            setConnectionStatus("failed");
          }
        } else {
          setConnectionStatus("error");
          setError("Error de conexión SSE");
        }
      };

      evtRef.current = es;
    },
    [epochs, sessionStatus]
  );

  const startTraining = async () => {
    if (selected.length === 0) {
      setError("Selecciona al menos un nodo");
      return;
    }

    setError(null);
    setSessionStatus("starting");

    try {
      const body = {
        nodes: selected,
        epochs: Number(epochs),
        batch_per_proc: Number(batchPerProc),
      };

      const res = await fetch(`${API_BASE}/train`, {
        method: "POST",
        headers: { "Content-Type": "application/json" },
        body: JSON.stringify(body),
      });

      if (!res.ok) {
        const errorData = await res.json();
        throw new Error(errorData.error || `HTTP ${res.status}`);
      }

      const data = await res.json();
      setSession(data.session_id);
      setSessionStatus("running");

      setStats({});
      setTrainingProgress({});

<<<<<<< HEAD
      // Inicializar barra de progreso (época 0 -> 0%)
      const initialProgress = { all: { epoch: 0, totalEpochs: Number(epochs), progress: 0 } };
      selected.forEach(id => {
        initialProgress[id] = { epoch: 0, totalEpochs: Number(epochs), progress: 0 };
      });
      setTrainingProgress(initialProgress);
      
=======
>>>>>>> 3fd74fe2
      connectSSE(data.session_id);
    } catch (err) {
      setError(`Error iniciando entrenamiento: ${err.message}`);
      setSessionStatus("failed");
    }
  };

  const stopTraining = async () => {
    if (!session) return;

    setSessionStatus("stopping");

    try {
      const res = await fetch(`${API_BASE}/stop/${session}`, {
        method: "POST",
      });

      if (res.ok) {
        setSessionStatus("stopped");
        if (evtRef.current) {
          evtRef.current.close();
        }
        setConnectionStatus("disconnected");
      }
    } catch (err) {
      setError(`Error deteniendo entrenamiento: ${err.message}`);
    }
  };

  useEffect(() => {
    return () => {
      if (evtRef.current) {
        evtRef.current.close();
      }
    };
  }, []);

  // ----- Utilidades Modelo Global -----
  function base64ToBlob(base64) {
    const byteChars = atob(base64);
    const byteNumbers = new Array(byteChars.length);
    for (let i = 0; i < byteChars.length; i++) byteNumbers[i] = byteChars.charCodeAt(i);
    const byteArray = new Uint8Array(byteNumbers);
    return new Blob([byteArray], { type: "application/octet-stream" });
  }

  const fetchBestModel = useCallback(async () => {
    setError(null);
    setBestLoading(true);
    try {
      const res = await fetch(`${API_BASE}/best_model`, { method: "GET" });
      const data = await res.json();
      if (!res.ok || !data.ok) {
        throw new Error(data?.error || `HTTP ${res.status}`);
      }
      setBestModelB64(data.model_state_b64 || null);

      let meta = { ...(data.info || {}) };
      if (data.info?.extra) {
        if (typeof data.info.extra.val_acc !== "undefined") meta.val_acc = data.info.extra.val_acc;
        if (typeof data.info.extra.epoch !== "undefined") meta.epoch = data.info.extra.epoch;
      }
      setBestModelInfo(meta);
    } catch (e) {
      setError(`No se pudo obtener el modelo: ${e.message}`);
      setBestModelB64(null);
      setBestModelInfo(null);
    } finally {
      setBestLoading(false);
    }
  }, []);

  const downloadBestModel = useCallback(() => {
    if (!bestModelB64) return;
    const blob = base64ToBlob(bestModelB64);
    const url = URL.createObjectURL(blob);
    const a = document.createElement("a");
    a.href = url;
    a.download = "best_from_controller.pt";
    document.body.appendChild(a);
    a.click();
    URL.revokeObjectURL(url);
    a.remove();
  }, [bestModelB64]);

  const copyBestModelB64 = useCallback(async () => {
    if (!bestModelB64) return;
    try {
      await navigator.clipboard.writeText(bestModelB64);
    } catch {
      setError("No se pudo copiar el modelo en base64.");
    }
  }, [bestModelB64]);

  const isTrainingActive = ["starting", "running"].includes(sessionStatus);
  const canModifySettings = !isTrainingActive;

  return (
    <div className="p-6 space-y-6 max-w-7xl mx-auto">
      <header className="border-b pb-4">
        <h1 className="text-3xl font-bold text-gray-900">Sistema de Cómputo Distribuido</h1>
        <div className="flex items-center gap-4 mt-2">
          <div className="flex items-center gap-2">
            <div
              className={`w-3 h-3 rounded-full ${
                connectionStatus === "connected"
                  ? "bg-green-500"
                  : connectionStatus === "reconnecting"
                  ? "bg-yellow-500 animate-pulse"
                  : connectionStatus === "error" || connectionStatus === "failed"
                  ? "bg-red-500"
                  : "bg-gray-400"
              }`}
            ></div>
            <span className="text-sm text-gray-600">
              {connectionStatus === "reconnecting" ? "Reconectando..." : `Conexión: ${connectionStatus}`}
            </span>
          </div>
          <div className="flex items-center gap-2">
            <div
              className={`w-3 h-3 rounded-full ${
                sessionStatus === "running"
                  ? "bg-blue-500 animate-pulse"
                  : sessionStatus === "completed"
                  ? "bg-green-500"
                  : sessionStatus === "failed"
                  ? "bg-red-500"
                  : "bg-gray-400"
              }`}
            ></div>
            <span className="text-sm text-gray-600">Estado: {sessionStatus}</span>
          </div>
        </div>
      </header>

      {error && (
        <div className="bg-red-50 border border-red-200 rounded-lg p-4">
          <div className="flex">
            <div className="text-red-600 text-sm">{error}</div>
            <button onClick={() => setError(null)} className="ml-auto text-red-600 hover:text-red-800">
              ×
            </button>
          </div>
        </div>
      )}

      <section className="bg-white rounded-lg shadow p-6">
        <h2 className="text-xl font-semibold mb-4">Configuración de Nodos</h2>
        <div className="grid grid-cols-1 md:grid-cols-2 lg:grid-cols-3 gap-4">
          {NODES.map((n) => (
            <label
              key={n.id}
              className={`flex items-center gap-3 p-4 border rounded-lg cursor-pointer transition-colors ${
                selected.includes(n.id) ? "border-blue-500 bg-blue-50" : "border-gray-200"
              } ${!canModifySettings ? "opacity-50 cursor-not-allowed" : "hover:border-gray-300"}`}
            >
              <input
                type="checkbox"
                checked={selected.includes(n.id)}
                onChange={() => toggleNode(n.id)}
                disabled={!canModifySettings}
                className="w-4 h-4 text-blue-600 rounded focus:ring-blue-500"
              />
              <div>
                <div className="font-medium">{n.id}</div>
                <div className="text-sm text-gray-500">{n.host}</div>
              </div>
            </label>
          ))}
        </div>
      </section>

      <section className="bg-white rounded-lg shadow p-6">
        <h2 className="text-xl font-semibold mb-4">Hiperparámetros</h2>
        <div className="grid grid-cols-1 md:grid-cols-3 gap-6">
          <div>
            <label className="block text-sm font-medium text-gray-700 mb-2">Epochs</label>
            <input
              type="number"
              min="1"
              max="1000"
              className="w-full border border-gray-300 rounded-lg px-3 py-2 focus:outline-none focus:ring-2 focus:ring-blue-500 focus:border-transparent"
<<<<<<< HEAD
              value={epochs} 
              onChange={(e) => setEpochs(Number(e.target.value))}
=======
              value={epochs}
              onChange={(e) => setEpochs(e.target.value)}
>>>>>>> 3fd74fe2
              disabled={!canModifySettings}
            />
          </div>
          <div>
            <label className="block text-sm font-medium text-gray-700 mb-2">Batch por proceso</label>
            <input
              type="number"
              min="32"
              step="32"
              className="w-full border border-gray-300 rounded-lg px-3 py-2 focus:outline-none focus:ring-2 focus:ring-blue-500 focus:border-transparent"
<<<<<<< HEAD
              value={batchPerProc} 
              onChange={(e) => setBatchPerProc(Number(e.target.value))}
=======
              value={batchPerProc}
              onChange={(e) => setBatchPerProc(e.target.value)}
>>>>>>> 3fd74fe2
              disabled={!canModifySettings}
            />
          </div>
          <div className="flex items-end">
            {sessionStatus === "idle" || sessionStatus === "completed" || sessionStatus === "failed" ? (
              <button
                onClick={startTraining}
                disabled={selected.length === 0}
                className="w-full bg-blue-600 text-white px-4 py-2 rounded-lg hover:bg-blue-700 disabled:opacity-50 disabled:cursor-not-allowed transition-colors"
              >
                Iniciar Entrenamiento
              </button>
            ) : sessionStatus === "starting" ? (
              <button disabled className="w-full bg-gray-400 text-white px-4 py-2 rounded-lg cursor-not-allowed">
                Iniciando...
              </button>
            ) : (
              <button
                onClick={stopTraining}
                className="w-full bg-red-600 text-white px-4 py-2 rounded-lg hover:bg-red-700 transition-colors"
              >
                Detener Entrenamiento
              </button>
            )}
          </div>
        </div>
      </section>

      {session && (
        <section className="bg-white rounded-lg shadow p-6">
          <div className="flex items-center justify-between mb-4">
            <h2 className="text-xl font-semibold">Progreso del Entrenamiento</h2>
            <div className="text-sm text-gray-600">Sesión: {session.substring(0, 8)}...</div>
          </div>

<<<<<<< HEAD
          {/* Barra de progreso global */}
          {trainingProgress.all && (
            <div className="mb-4">
              <div className="flex items-center justify-between mb-2">
                <div className="text-sm font-medium text-gray-700">Global</div>
                <div className="text-sm text-gray-600">{trainingProgress.all.epoch}/{trainingProgress.all.totalEpochs}</div>
              </div>
              <div className="w-full bg-gray-200 rounded-full h-4 overflow-hidden">
                <div
                  className="bg-blue-600 h-4 rounded-full transition-all duration-500 ease-out"
                  style={{ width: `${Math.min(trainingProgress.all.progress, 100)}%` }}
                />
              </div>
              <div className="text-right text-sm text-gray-600 mt-1">
                {trainingProgress.all.progress.toFixed(1)}%
              </div>
            </div>
          )}
          
=======
>>>>>>> 3fd74fe2
          <div className="grid grid-cols-1 md:grid-cols-2 lg:grid-cols-3 gap-4">
            {selected.map((nodeId) => {
              const progress = trainingProgress[nodeId];
              return (
                <div key={nodeId} className="bg-gray-50 rounded-lg p-4">
                  <div className="flex items-center justify-between mb-2">
                    <h3 className="font-medium">{nodeId}</h3>
                    {progress && (
                      <span className="text-sm text-gray-600">
                        {progress.epoch}/{progress.totalEpochs}
                      </span>
                    )}
                  </div>
<<<<<<< HEAD
                  
                  {progress ? (
                    <div>
                      <div className="w-full bg-gray-200 rounded-full h-3 overflow-hidden">
                        <div
                          className="bg-blue-600 h-3 rounded-full transition-all duration-500 ease-out"
                          style={{ width: `${Math.min(progress.progress, 100)}%` }}
                        />
                      </div>
                      <div className="text-right text-sm text-gray-600 mt-1">
                        {progress.progress.toFixed(1)}%
                      </div>
                    </div>
                  ) : (
                    <div className="w-full bg-gray-200 rounded-full h-3 overflow-hidden">
                      <div className="bg-gray-400 h-3 animate-pulse" style={{ width: "20%" }} />
=======
                  {progress && (
                    <div className="w-full bg-gray-200 rounded-full h-2">
                      <div
                        className="bg-blue-600 h-2 rounded-full transition-all duration-300"
                        style={{ width: `${Math.min(progress.progress, 100)}%` }}
                      />
>>>>>>> 3fd74fe2
                    </div>
                  )}
                </div>
              );
            })}
          </div>
        </section>
      )}


      <section className="bg-white rounded-lg shadow p-6">
        <h2 className="text-xl font-semibold mb-4">Métricas en Tiempo Real</h2>
        <div className="grid grid-cols-1 md:grid-cols-2 lg:grid-cols-3 gap-6">
          {selected.map((id) => {
            const s = stats[id];
            const hasData = s && Object.keys(s).length > 0;

            return (
              <div key={id} className="border border-gray-200 rounded-lg p-4 bg-gray-50">
                <div className="flex items-center justify-between mb-3">
                  <h3 className="font-semibold text-lg">{id}</h3>
                  <div className={`w-3 h-3 rounded-full ${hasData ? "bg-green-500" : "bg-gray-400"}`} />
                </div>

                {hasData ? (
                  <div className="space-y-2">
                    <div className="grid grid-cols-2 gap-4">
                      <div className="bg-white rounded p-2">
                        <div className="text-xs text-gray-500">CPU</div>
                        <div className="text-lg font-medium">{s.cpu?.toFixed?.(1) ?? 0}%</div>
                      </div>
                      <div className="bg-white rounded p-2">
                        <div className="text-xs text-gray-500">RAM</div>
                        <div className="text-lg font-medium">{s.ram?.toFixed?.(1) ?? 0}%</div>
                      </div>
                    </div>

                    <div className="grid grid-cols-3 gap-2">
                      <div className="bg-white rounded p-2 text-center">
                        <div className="text-xs text-gray-500">Epoch</div>
                        <div className="font-medium">{s.epoch ?? "-"}</div>
                      </div>
                      <div className="bg-white rounded p-2 text-center">
                        <div className="text-xs text-gray-500">Loss</div>
                        <div className="font-medium">{s.loss?.toFixed?.(4) ?? "-"}</div>
                      </div>
                      <div className="bg-white rounded p-2 text-center">
                        <div className="text-xs text-gray-500">Acc</div>
                        <div className="font-medium">{s.acc?.toFixed?.(2) ?? "-"}%</div>
                      </div>
                    </div>

                    {s.ts && (
                      <div className="text-xs text-gray-500 text-center pt-2 border-t">
                        Última actualización: {new Date(s.ts * 1000).toLocaleTimeString()}
                      </div>
                    )}
                  </div>
                ) : (
                  <div className="text-center text-gray-500 py-8">
                    <div className="text-2xl mb-2">📊</div>
                    <div>Esperando datos...</div>
                  </div>
                )}
              </div>
            );
          })}
        </div>

        {selected.length === 0 && (
          <div className="text-center text-gray-500 py-12">
            <div className="text-4xl mb-4">🖥️</div>
            <div className="text-lg">Selecciona nodos para ver las métricas</div>
          </div>
        )}
      </section>

      {/* === Sección Modelo Global best.pt === */}
      <section className="bg-white rounded-lg shadow p-6">
        <div className="flex items-center justify-between mb-4">
          <h2 className="text-xl font-semibold">Modelo Global (best.pt)</h2>
          <div className="flex gap-2">
            <button
              onClick={fetchBestModel}
              className="bg-indigo-600 text-white px-4 py-2 rounded-lg hover:bg-indigo-700 disabled:opacity-50"
              disabled={bestLoading}
            >
              {bestLoading ? "Cargando..." : "Obtener modelo"}
            </button>
            <button
              onClick={downloadBestModel}
              className="bg-gray-800 text-white px-4 py-2 rounded-lg hover:bg-gray-900 disabled:opacity-50"
              disabled={!bestModelB64}
            >
              Descargar .pt
            </button>
            <button
              onClick={copyBestModelB64}
              className="bg-gray-200 text-gray-800 px-4 py-2 rounded-lg hover:bg-gray-300 disabled:opacity-50"
              disabled={!bestModelB64}
            >
              Copiar base64
            </button>
          </div>
        </div>

        {bestModelInfo ? (
          <div className="grid grid-cols-1 md:grid-cols-3 gap-4 text-sm">
            <div className="bg-gray-50 p-3 rounded border">
              <div className="text-gray-500">Ruta</div>
              <div className="font-medium break-all">{bestModelInfo.path || "-"}</div>
            </div>
            <div className="bg-gray-50 p-3 rounded border">
              <div className="text-gray-500">Tamaño</div>
              <div className="font-medium">
                {bestModelInfo.size_bytes?.toLocaleString?.() ?? "-"} bytes
              </div>
            </div>
            <div className="bg-gray-50 p-3 rounded border">
              <div className="text-gray-500">Actualizado</div>
              <div className="font-medium">
                {bestModelInfo.updated_at
                  ? new Date(bestModelInfo.updated_at * 1000).toLocaleString()
                  : "-"}
              </div>
            </div>
            {"val_acc" in bestModelInfo && (
              <div className="bg-gray-50 p-3 rounded border">
                <div className="text-gray-500">Val Acc</div>
                <div className="font-medium">
                  {typeof bestModelInfo.val_acc === "number"
                    ? `${(bestModelInfo.val_acc * 100).toFixed(2)}%`
                    : String(bestModelInfo.val_acc)}
                </div>
              </div>
            )}
            {"epoch" in bestModelInfo && (
              <div className="bg-gray-50 p-3 rounded border">
                <div className="text-gray-500">Epoch</div>
                <div className="font-medium">{bestModelInfo.epoch}</div>
              </div>
            )}
            <div className="bg-gray-50 p-3 rounded border md:col-span-3">
              <div className="text-gray-500">Estado</div>
              <div className="font-medium">
                {bestModelB64 ? "Modelo cargado (base64 listo para usar)" : "Aún no cargado"}
              </div>
            </div>
          </div>
        ) : (
          <div className="text-gray-500">Aún no has solicitado el modelo.</div>
        )}
      </section>
    </div>
  );
}<|MERGE_RESOLUTION|>--- conflicted
+++ resolved
@@ -40,7 +40,6 @@
         evtRef.current.close();
       }
 
-<<<<<<< HEAD
     console.log(`Conectando SSE para sesión: ${sessionId}`);
     
     const es = new EventSource(`${API_BASE}/events/${sessionId}`);
@@ -118,69 +117,6 @@
       }
     });
 
-    es.addEventListener('connected', (e) => {
-      console.log("Evento SSE: connected");
-      setConnectionStatus("connected");
-    });
-
-    es.addEventListener('completed', (e) => {
-      console.log("Evento SSE: completed");
-      setSessionStatus("completed");
-      setConnectionStatus("disconnected");
-      es.close();
-    });
-
-    es.addEventListener('heartbeat', (e) => {
-      // mantener vivo, no hace falta procesar payload
-    });
-
-    es.onerror = (event) => {
-      console.error("SSE error event:", event);
-      
-      if (es.readyState === EventSource.CONNECTING) {
-        console.log("SSE reconnecting...");
-        setConnectionStatus("reconnecting");
-      } else if (es.readyState === EventSource.CLOSED) {
-        console.log("SSE connection closed");
-=======
-      console.log(`Conectando SSE para sesión: ${sessionId}`);
-      const es = new EventSource(`${API_BASE}/events/${sessionId}`);
-      let reconnectAttempts = 0;
-      const maxReconnectAttempts = 5;
-
-      es.onopen = () => {
-        console.log("SSE conectado exitosamente");
-        setConnectionStatus("connected");
-        setError(null);
-        reconnectAttempts = 0;
-      };
-
-      es.onmessage = (e) => {
-        try {
-          const payload = JSON.parse(e.data);
-          if (payload.node_id && payload.node_id !== "all") {
-            setStats((prev) => ({
-              ...prev,
-              [payload.node_id]: payload,
-            }));
-
-            if (payload.epoch) {
-              setTrainingProgress((prev) => ({
-                ...prev,
-                [payload.node_id]: {
-                  epoch: payload.epoch,
-                  totalEpochs: epochs,
-                  progress: (payload.epoch / epochs) * 100,
-                },
-              }));
-            }
-          }
-        } catch (err) {
-          console.error("Error parsing SSE data:", err);
-          setError(`Error procesando datos: ${err.message}`);
-        }
-      };
-
       es.addEventListener("connected", () => {
         console.log("Evento SSE: connected");
         setConnectionStatus("connected");
@@ -189,26 +125,13 @@
       es.addEventListener("completed", () => {
         console.log("Evento SSE: completed");
         setSessionStatus("completed");
->>>>>>> 3fd74fe2
         setConnectionStatus("disconnected");
         es.close();
       });
 
-      es.addEventListener("heartbeat", () => {});
-
-      es.addEventListener("metrics", (e) => {
-        try {
-          const payload = JSON.parse(e.data);
-          if (payload.node_id) {
-            setStats((prev) => ({
-              ...prev,
-              [payload.node_id]: payload,
-            }));
-          }
-        } catch (err) {
-          console.error("Error parsing metrics event:", err);
-        }
-      });
+    es.addEventListener('heartbeat', (e) => {
+      // mantener vivo, no hace falta procesar payload
+    });
 
       es.onerror = () => {
         console.error("SSE error event");
@@ -279,7 +202,6 @@
       setStats({});
       setTrainingProgress({});
 
-<<<<<<< HEAD
       // Inicializar barra de progreso (época 0 -> 0%)
       const initialProgress = { all: { epoch: 0, totalEpochs: Number(epochs), progress: 0 } };
       selected.forEach(id => {
@@ -287,8 +209,6 @@
       });
       setTrainingProgress(initialProgress);
       
-=======
->>>>>>> 3fd74fe2
       connectSSE(data.session_id);
     } catch (err) {
       setError(`Error iniciando entrenamiento: ${err.message}`);
@@ -471,13 +391,8 @@
               min="1"
               max="1000"
               className="w-full border border-gray-300 rounded-lg px-3 py-2 focus:outline-none focus:ring-2 focus:ring-blue-500 focus:border-transparent"
-<<<<<<< HEAD
               value={epochs} 
               onChange={(e) => setEpochs(Number(e.target.value))}
-=======
-              value={epochs}
-              onChange={(e) => setEpochs(e.target.value)}
->>>>>>> 3fd74fe2
               disabled={!canModifySettings}
             />
           </div>
@@ -488,13 +403,8 @@
               min="32"
               step="32"
               className="w-full border border-gray-300 rounded-lg px-3 py-2 focus:outline-none focus:ring-2 focus:ring-blue-500 focus:border-transparent"
-<<<<<<< HEAD
               value={batchPerProc} 
               onChange={(e) => setBatchPerProc(Number(e.target.value))}
-=======
-              value={batchPerProc}
-              onChange={(e) => setBatchPerProc(e.target.value)}
->>>>>>> 3fd74fe2
               disabled={!canModifySettings}
             />
           </div>
@@ -530,7 +440,6 @@
             <div className="text-sm text-gray-600">Sesión: {session.substring(0, 8)}...</div>
           </div>
 
-<<<<<<< HEAD
           {/* Barra de progreso global */}
           {trainingProgress.all && (
             <div className="mb-4">
@@ -550,8 +459,6 @@
             </div>
           )}
           
-=======
->>>>>>> 3fd74fe2
           <div className="grid grid-cols-1 md:grid-cols-2 lg:grid-cols-3 gap-4">
             {selected.map((nodeId) => {
               const progress = trainingProgress[nodeId];
@@ -565,7 +472,6 @@
                       </span>
                     )}
                   </div>
-<<<<<<< HEAD
                   
                   {progress ? (
                     <div>
@@ -582,14 +488,6 @@
                   ) : (
                     <div className="w-full bg-gray-200 rounded-full h-3 overflow-hidden">
                       <div className="bg-gray-400 h-3 animate-pulse" style={{ width: "20%" }} />
-=======
-                  {progress && (
-                    <div className="w-full bg-gray-200 rounded-full h-2">
-                      <div
-                        className="bg-blue-600 h-2 rounded-full transition-all duration-300"
-                        style={{ width: `${Math.min(progress.progress, 100)}%` }}
-                      />
->>>>>>> 3fd74fe2
                     </div>
                   )}
                 </div>
